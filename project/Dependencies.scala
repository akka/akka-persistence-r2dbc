--- conflicted
+++ resolved
@@ -48,11 +48,7 @@
 
     val postgresql = "org.postgresql" % "postgresql" % "42.7.3" % Test // BSD-2-Clause
 
-<<<<<<< HEAD
     val logback = "ch.qos.logback" % "logback-classic" % "1.5.8" % Test // EPL 1.0 / LGPL 2.1
-=======
-    val logback = "ch.qos.logback" % "logback-classic" % "1.5.7" % Test // EPL 1.0 / LGPL 2.1
->>>>>>> e1163f56
     val scalaTest = "org.scalatest" %% "scalatest" % "3.2.12" % Test // ApacheV2
     val junit = "junit" % "junit" % "4.12" % Test // Eclipse Public License 1.0
     val junitInterface = "com.novocode" % "junit-interface" % "0.11" % Test // "BSD 2-Clause"
