/*
 * Copyright (C) 2022 Lightbend Inc. <https://www.lightbend.com>
 */

import sbt._

object Dependencies {
  val Scala212 = "2.12.16"
  val Scala213 = "2.13.8"
  val AkkaVersion = System.getProperty("override.akka.version", "2.6.19")
  val AkkaVersionInDocs = AkkaVersion.take(3)
  val AkkaProjectionVersion = "1.2.4"
  val AkkaProjectionVersionInDocs = "current"

  object Compile {
    val akkaActorTyped = "com.typesafe.akka" %% "akka-actor-typed" % AkkaVersion
    val akkaStream = "com.typesafe.akka" %% "akka-stream" % AkkaVersion
    val akkaPersistence = "com.typesafe.akka" %% "akka-persistence-typed" % AkkaVersion
    val akkaPersistenceQuery = "com.typesafe.akka" %% "akka-persistence-query" % AkkaVersion

    val akkaProjectionCore = "com.lightbend.akka" %% "akka-projection-core" % AkkaProjectionVersion

    val r2dbcSpi = "io.r2dbc" % "r2dbc-spi" % "0.9.1.RELEASE"
<<<<<<< HEAD
    val r2dbcPool = "io.r2dbc" % "r2dbc-pool" % "0.9.1.RELEASE"
    val r2dbcPostgres = "org.postgresql" % "r2dbc-postgresql" % "0.9.2.RELEASE"
=======
    val r2dbcPool = "io.r2dbc" % "r2dbc-pool" % "0.9.2.RELEASE"
    val r2dbcPostgres = "org.postgresql" % "r2dbc-postgresql" % "0.9.1.RELEASE"
>>>>>>> a67b9e26
  }

  object TestDeps {
    val akkaPersistenceTyped = "com.typesafe.akka" %% "akka-persistence-typed" % AkkaVersion % Test
    val akkaShardingTyped = "com.typesafe.akka" %% "akka-cluster-sharding-typed" % AkkaVersion % Test
    val akkaPersistenceTck = "com.typesafe.akka" %% "akka-persistence-tck" % AkkaVersion % Test
    val akkaTestkit = "com.typesafe.akka" %% "akka-actor-testkit-typed" % AkkaVersion % Test
    val akkaStreamTestkit = "com.typesafe.akka" %% "akka-stream-testkit" % AkkaVersion % Test
    val akkaJackson = "com.typesafe.akka" %% "akka-serialization-jackson" % AkkaVersion % Test

    val akkaProjectionEventSourced =
      "com.lightbend.akka" %% "akka-projection-eventsourced" % AkkaProjectionVersion % Test
    val akkaProjectionDurableState =
      "com.lightbend.akka" %% "akka-projection-durable-state" % AkkaProjectionVersion % Test
    val akkaProjectionTestKit = "com.lightbend.akka" %% "akka-projection-testkit" % AkkaProjectionVersion % Test

    val postgresql = "org.postgresql" % "postgresql" % "42.3.4" % Test

    val logback = "ch.qos.logback" % "logback-classic" % "1.2.11" % Test // EPL 1.0 / LGPL 2.1
    val scalaTest = "org.scalatest" %% "scalatest" % "3.1.4" % Test // ApacheV2
    val junit = "junit" % "junit" % "4.12" % Test // Eclipse Public License 1.0
    val junitInterface = "com.novocode" % "junit-interface" % "0.11" % Test // "BSD 2-Clause"
  }

  import Compile._

  val core = Seq(
    akkaPersistence,
    akkaPersistenceQuery,
    r2dbcSpi,
    r2dbcPool,
    r2dbcPostgres,
    TestDeps.akkaPersistenceTck,
    TestDeps.akkaStreamTestkit,
    TestDeps.akkaTestkit,
    TestDeps.akkaJackson,
    TestDeps.logback,
    TestDeps.scalaTest)

  val projection = Seq(
    akkaPersistenceQuery,
    r2dbcSpi,
    r2dbcPool,
    r2dbcPostgres,
    akkaProjectionCore,
    TestDeps.akkaProjectionEventSourced,
    TestDeps.akkaProjectionDurableState,
    TestDeps.akkaStreamTestkit,
    TestDeps.akkaTestkit,
    TestDeps.akkaProjectionTestKit,
    TestDeps.akkaJackson,
    TestDeps.logback,
    TestDeps.scalaTest)

  val migration =
    Seq(
      "com.lightbend.akka" %% "akka-persistence-jdbc" % "5.0.4" % Test,
      TestDeps.postgresql,
      TestDeps.logback,
      TestDeps.scalaTest)

  val docs =
    Seq(
      TestDeps.akkaPersistenceTyped,
      TestDeps.akkaProjectionEventSourced,
      TestDeps.akkaProjectionDurableState,
      TestDeps.akkaShardingTyped)
}<|MERGE_RESOLUTION|>--- conflicted
+++ resolved
@@ -21,13 +21,8 @@
     val akkaProjectionCore = "com.lightbend.akka" %% "akka-projection-core" % AkkaProjectionVersion
 
     val r2dbcSpi = "io.r2dbc" % "r2dbc-spi" % "0.9.1.RELEASE"
-<<<<<<< HEAD
-    val r2dbcPool = "io.r2dbc" % "r2dbc-pool" % "0.9.1.RELEASE"
+    val r2dbcPool = "io.r2dbc" % "r2dbc-pool" % "0.9.2.RELEASE"
     val r2dbcPostgres = "org.postgresql" % "r2dbc-postgresql" % "0.9.2.RELEASE"
-=======
-    val r2dbcPool = "io.r2dbc" % "r2dbc-pool" % "0.9.2.RELEASE"
-    val r2dbcPostgres = "org.postgresql" % "r2dbc-postgresql" % "0.9.1.RELEASE"
->>>>>>> a67b9e26
   }
 
   object TestDeps {
